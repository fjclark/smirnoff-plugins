import math
<<<<<<< HEAD
from typing import Dict, Iterable, Literal, Set, Tuple, Type, TypeVar, Union
=======
from collections.abc import Iterable
from typing import Literal, Type, TypeVar
>>>>>>> 3df2d30f

from openff.interchange import Interchange
from openff.interchange.components.potentials import Potential
from openff.interchange.exceptions import InvalidParameterHandlerError
from openff.interchange.models import VirtualSiteKey
from openff.interchange.smirnoff._base import SMIRNOFFCollection
from openff.interchange.smirnoff._nonbonded import (
    SMIRNOFFvdWCollection,
    _SMIRNOFFNonbondedCollection,
)
from openff.models.types import FloatQuantity
from openff.toolkit import Topology
from openff.toolkit.topology import Atom
from openff.toolkit.typing.engines.smirnoff.parameters import ParameterHandler
<<<<<<< HEAD
from openff.units import unit
from openmm import CustomManyParticleForce, openmm
=======
from openff.units import Quantity, unit
>>>>>>> 3df2d30f

from smirnoff_plugins.handlers.nonbonded import (
    AxilrodTellerHandler,
    DampedBuckingham68Handler,
    DampedExp6810Handler,
    DoubleExponentialHandler,
    MultipoleHandler,
)

T = TypeVar("T", bound="_NonbondedPlugin")


class _NonbondedPlugin(_SMIRNOFFNonbondedCollection):
    is_plugin: bool = True
    acts_as: str = "vdW"

    periodic_method: str = "cutoff"
    nonperiodic_method: str = "no-cutoff"

    mixing_rule: str = ""
    switch_width: FloatQuantity["angstrom"] = Quantity(1.0, unit.angstrom)  # noqa

    @classmethod
    def check_openmm_requirements(cls: Type[T], combine_nonbonded_forces: bool):
        """SMIRNOFF plugins using non-LJ functional forms cannot combine forces."""
        assert combine_nonbonded_forces is False

    @classmethod
    def global_parameters(cls: Type[T]) -> Iterable[str]:
        """Return an iterable of global parameters, i.e. not per-potential parameters."""
        return tuple()

    # This method could be copy-pasted intead of monkey-patched. It's defined in the default
    # vdW class (SMIRNOFFvdWCollection), not the base non-bonded class
    # (_SMIRNOFF_NonbondedCollection) so it's not brought in by _NonbondedPlugin.
    store_potentials = SMIRNOFFvdWCollection.store_potentials

    @classmethod
    def create(
        cls: Type[T],
        parameter_handler: ParameterHandler,
        topology: Topology,
    ) -> T:
        if type(parameter_handler) not in cls.allowed_parameter_handlers():
            raise InvalidParameterHandlerError(
                f"Found parameter handler type {type(parameter_handler)}, which is not "
                f"supported by potential type {type(cls)}",
            )

        # The presence of global parameters on a subclass can modify which args must be passed to
        # the constructor - not sure if there's a cleaner way that shoving everything into a dict
        _args = {
            "scale_13": parameter_handler.scale13,
            "scale_14": parameter_handler.scale14,
            "scale_15": parameter_handler.scale15,
            "cutoff": parameter_handler.cutoff,
            "periodic_method": parameter_handler.periodic_method.lower(),
            "nonperiodic_method": parameter_handler.nonperiodic_method.lower(),
            "switch_width": parameter_handler.switch_width,
        }

        for global_parameter in cls.global_parameters():
            _args[global_parameter] = getattr(parameter_handler, global_parameter)

        handler = cls(**_args)

        handler.store_matches(parameter_handler=parameter_handler, topology=topology)
        handler.store_potentials(parameter_handler=parameter_handler)

        return handler


class SMIRNOFFDampedBuckingham68Collection(_NonbondedPlugin):
    """Collection storing damped Buckingham potentials."""

    type: Literal["DampedBuckingham68"] = "DampedBuckingham68"

    expression: str = (
        "buckinghamRepulsion-c6E*c6-c8E*c8;"
        "c6=c61*c62;"
        "c8=c81*c82;"
        "c6E=invR6-expTerm*(invR6+gamma*invR5+d2*invR4+d3*invR3+d4*invR2+d5*invR+d6);"
        "c8E=invR8-expTerm*(invR8+gamma*invR7+d2*invR6+d3*invR5+d4*invR4+d5*invR3+d6*invR2+d7*invR+d8);"
        "buckinghamRepulsion=combinedA*exp(buckinghamExp);"
        "buckinghamExp=-combinedB*r;"
        "combinedA=a1*a2;"
        "combinedB=b1*b2;"
        "invR8=invR7*invR;"
        "invR7=invR6*invR;"
        "invR6=invR5*invR;"
        "invR5=invR4*invR;"
        "invR4=invR3*invR;"
        "invR3=invR2*invR;"
        "invR2=invR*invR;"
        "invR=1.0/r;"
        "expTerm=exp(mdr);"
        "mdr=-gamma*r;"
    )

    gamma: FloatQuantity["nanometer ** -1"]  # noqa

    @classmethod
    def allowed_parameter_handlers(cls) -> Iterable[Type[ParameterHandler]]:
        """Return an interable of allowed types of ParameterHandler classes."""
        return (DampedBuckingham68Handler,)

    @classmethod
    def supported_parameters(cls) -> Iterable[str]:
        """Return an interable of supported parameter attributes."""
        return "smirks", "id", "a", "b", "c6", "c8"

    @classmethod
    def default_parameter_values(cls) -> Iterable[float]:
        """Per-particle parameter values passed to Force.addParticle()."""
        return 0.0, 0.0, 0.0, 0.0

    @classmethod
    def potential_parameters(cls) -> Iterable[str]:
        """Return a subset of `supported_parameters` that are meant to be included in potentials."""
        return "a", "b", "c6", "c8"

    @classmethod
    def global_parameters(cls) -> Iterable[str]:
        """Return an iterable of global parameters, i.e. not per-potential parameters."""
        return ("gamma",)

    def pre_computed_terms(self) -> dict[str, Quantity]:
        """Return a dictionary of pre-computed terms for use in the expression."""
        d2 = self.gamma.m**2 * 0.5
        d3 = d2 * self.gamma.m * 0.3333333333
        d4 = d3 * self.gamma.m * 0.25
        d5 = d4 * self.gamma.m * 0.2
        d6 = d5 * self.gamma.m * 0.1666666667
        d7 = d6 * self.gamma.m * 0.1428571429
        d8 = d7 * self.gamma.m * 0.125

        return {"d2": d2, "d3": d3, "d4": d4, "d5": d5, "d6": d6, "d7": d7, "d8": d8}

    def modify_parameters(
        self,
        original_parameters: dict[str, Quantity],
    ) -> dict[str, float]:
        """Optionally modify parameters prior to their being stored in a force."""
        _units = {
            "a": unit.kilojoule_per_mole,
            "b": unit.nanometer**-1,
            "c6": unit.kilojoule_per_mole * unit.nanometer**6,
            "c8": unit.kilojoule_per_mole * unit.nanometer**8,
        }
        return {
            name: math.sqrt(original_parameters[name].m_as(_units[name]))
            for name in self.potential_parameters()
        }


class SMIRNOFFDoubleExponentialCollection(_NonbondedPlugin):
    """Handler storing vdW potentials as produced by a SMIRNOFF force field."""

    type: Literal["DoubleExponential"] = "DoubleExponential"

    expression: str = (
        "CombinedEpsilon*RepulsionFactor*RepulsionExp-CombinedEpsilon*AttractionFactor*AttractionExp;"
        "CombinedEpsilon=epsilon1*epsilon2;"
        "RepulsionExp=exp(-alpha*ExpDistance);"
        "AttractionExp=exp(-beta*ExpDistance);"
        "ExpDistance=r/CombinedR;"
        "CombinedR=r_min1+r_min2;"
    )

    alpha: FloatQuantity["dimensionless"]  # noqa
    beta: FloatQuantity["dimensionless"]  # noqa

    @classmethod
    def allowed_parameter_handlers(cls) -> Iterable[Type[ParameterHandler]]:
        """Return an iterable of allowed types of ParameterHandler classes."""
        return (DoubleExponentialHandler,)

    @classmethod
    def supported_parameters(cls) -> Iterable[str]:
        """Return an iterable of supported parameter attributes."""
        return "smirks", "id", "r_min", "epsilon"

    @classmethod
    def default_parameter_values(cls) -> Iterable[float]:
        """Per-particle parameter values passed to Force.addParticle()."""
        return 1.0, 0.0

    @classmethod
    def potential_parameters(cls) -> Iterable[str]:
        """Return a subset of `supported_parameters` that are meant to be included in potentials."""
        return "r_min", "epsilon"

    @classmethod
    def global_parameters(cls) -> Iterable[str]:
        """Return an iterable of global parameters, i.e. not per-potential parameters."""
        return "alpha", "beta"

    def pre_computed_terms(self) -> dict[str, float]:
        """Return a dictionary of pre-computed terms for use in the expression."""
        alpha_min_beta = self.alpha - self.beta

        return {
            "AlphaMinBeta": alpha_min_beta,
            "RepulsionFactor": self.beta * math.exp(self.alpha) / alpha_min_beta,
            "AttractionFactor": self.alpha * math.exp(self.beta) / alpha_min_beta,
        }

    def modify_parameters(
        self,
        original_parameters: dict[str, Quantity],
    ) -> dict[str, float]:
        """Optionally modify parameters prior to their being stored in a force."""
        # It's important that these keys are in the order of self.potential_parameters(),
        # consider adding a check somewhere that this is the case.
        _units = {"r_min": unit.nanometer, "epsilon": unit.kilojoule_per_mole}
        return {
            "r_min": original_parameters["r_min"].m_as(_units["r_min"]) * 0.5,
            "epsilon": math.sqrt(
                original_parameters["epsilon"].m_as(_units["epsilon"]),
            ),
        }


class SMIRNOFFDampedExp6810Collection(_NonbondedPlugin):
    """
    Damped exponential-6-8-10 potential used in <https://doi.org/10.1021/acs.jctc.0c00837>

    Essentially a Buckingham-6-8-10 potential with mixing rules from
    <https://journals.aps.org/pra/abstract/10.1103/PhysRevA.5.1708>
    and a physically reasonable parameter form from Stone, et al.
    """

    type: Literal["DampedExp6810"] = "DampedExp6810"

    acts_as: str = "vdW"

    expression: str = (
        "repulsion - ttdamp6*c6*invR^6 - ttdamp8*c8*invR^8 - ttdamp10*c10*invR^10;"
        "repulsion = force_at_zero*invbeta*exp(-beta*(r-rho));"
        "ttdamp10 = select(expbr, 1.0 - expbr * ttdamp10Sum, 1);"
        "ttdamp8 = select(expbr, 1.0 - expbr * ttdamp8Sum, 1);"
        "ttdamp6 = select(expbr, 1.0 - expbr * ttdamp6Sum, 1);"
        "ttdamp10Sum = ttdamp8Sum + br^9/362880 + br^10/3628800;"
        "ttdamp8Sum = ttdamp6Sum + br^7/5040 + br^8/40320;"
        "ttdamp6Sum = 1.0 + br + br^2/2 + br^3/6 + br^4/24 + br^5/120 + br^6/720;"
        "expbr = exp(-br);"
        "br = beta*r;"
        "invR = 1.0/r;"
        "c6 = sqrt(c61*c62);"
        "c8 = sqrt(c81*c82);"
        "c10 = sqrt(c101*c102);"
        "invbeta = select(beta_test, 1.0/beta, 0);"
        "beta = select(beta_test, 2.0*beta_test/(beta1+beta2), 0);"
        "beta_test = beta1*beta2;"
        "rho = 0.5*(rho1+rho2);"
    )

    force_at_zero: FloatQuantity[
        "kilojoules_per_mole * nanometer**-1"  # noqa
    ] = unit.Quantity(
        49.6144931952, unit.kilojoules_per_mole * unit.nanometer**-1  # noqa
    )

    @classmethod
    def allowed_parameter_handlers(cls) -> Iterable[Type[ParameterHandler]]:
        """Return an iterable of allowed types of ParameterHandler classes."""
        return (DampedExp6810Handler,)

    @classmethod
    def supported_parameters(cls) -> Iterable[str]:
        """Return an iterable of supported parameter attributes."""
        return "smirks", "id", "rho", "beta", "c6", "c8", "c10"

    @classmethod
    def default_parameter_values(cls) -> Iterable[float]:
        """Per-particle parameter values passed to Force.addParticle()."""
        return 0.0, 0.0, 0.0, 0.0, 0.0

    @classmethod
    def potential_parameters(cls) -> Iterable[str]:
        """Return a subset of `supported_parameters` that are meant to be included in potentials."""
        return "rho", "beta", "c6", "c8", "c10"

    @classmethod
    def global_parameters(cls) -> Iterable[str]:
        """Return an iterable of global parameters, i.e. not per-potential parameters."""
        return ("force_at_zero",)

    def pre_computed_terms(self) -> Dict[str, unit.Quantity]:
        return {}

    def modify_parameters(
        self,
        original_parameters: Dict[str, unit.Quantity],
    ) -> Dict[str, float]:
        # It's important that these keys are in the order of self.potential_parameters(),
        # consider adding a check somewhere that this is the case.
        _units = {
            "rho": unit.nanometers,
            "beta": unit.nanometers**-1,
            "c6": unit.kilojoule_per_mole * unit.nanometer**6,
            "c8": unit.kilojoule_per_mole * unit.nanometer**8,
            "c10": unit.kilojoule_per_mole * unit.nanometer**10,
        }

        return {
            "rho": original_parameters["rho"].m_as(_units["rho"]),
            "beta": original_parameters["beta"].m_as(_units["beta"]),
            "c6": original_parameters["c6"].m_as(_units["c6"]),
            "c8": original_parameters["c8"].m_as(_units["c8"]),
            "c10": original_parameters["c10"].m_as(_units["c10"]),
        }

    @classmethod
    def create(  # type: ignore[override]
        cls: Type[T],
        parameter_handler: DampedExp6810Handler,
        topology: Topology,
    ) -> T:
        handler = cls(
            scale_13=parameter_handler.scale13,
            scale_14=parameter_handler.scale14,
            scale_15=parameter_handler.scale15,
            cutoff=parameter_handler.cutoff,
            method=parameter_handler.method.lower(),
            switch_width=parameter_handler.switch_width,
            force_at_zero=parameter_handler.force_at_zero,
        )

        handler.store_matches(parameter_handler=parameter_handler, topology=topology)
        handler.store_potentials(parameter_handler=parameter_handler)

        return handler


class SMIRNOFFAxilrodTellerCollection(SMIRNOFFCollection):
    """
    Standard Axilrod-Teller potential from <https://aip.scitation.org/doi/10.1063/1.1723844>.
    """

    expression: str = (
        "C*(1+3*cos(theta1)*cos(theta2)*cos(theta3))/(r12*r13*r23)^3;"
        "theta1=angle(p1,p2,p3); theta2=angle(p2,p3,p1); theta3=angle(p3,p1,p2);"
        "r12=distance(p1,p2); r13=distance(p1,p3); r23=distance(p2,p3);"
        "C=(c91*c92*c93)^(1.0/3.0)"
    )

    type: Literal["AxilrodTeller"] = "AxilrodTeller"

    is_plugin: bool = True
    acts_as: str = ""
    method: str = "cutoff_periodic"
    cutoff: FloatQuantity["nanometer"] = unit.Quantity(0.9, unit.nanometer)  # noqa

    def store_potentials(self, parameter_handler: AxilrodTellerHandler):
        self.method = parameter_handler.method
        self.cutoff = parameter_handler.cutoff

        for potential_key in self.key_map.values():
            smirks = potential_key.id
            parameter = parameter_handler.parameters[smirks]

            self.potentials[potential_key] = Potential(
                parameters={"c9": parameter.c9},
            )

    @classmethod
    def potential_parameters(cls):
        return ("c9",)

    @classmethod
    def supported_parameters(cls):
        return "smirks", "id", "c9"

    @classmethod
    def allowed_parameter_handlers(cls):
        return (AxilrodTellerHandler,)

    def modify_openmm_forces(
        self,
        interchange: Interchange,
        system: openmm.System,
        add_constrained_forces: bool,
        constrained_pairs: Set[Tuple[int, ...]],
        particle_map: Dict[Union[int, "VirtualSiteKey"], int],
    ):
        force: CustomManyParticleForce = CustomManyParticleForce(3, self.expression)
        force.setPermutationMode(CustomManyParticleForce.SinglePermutation)
        force.addPerParticleParameter("c9")

        method_map = {
            "cutoff_periodic": openmm.CustomManyParticleForce.CutoffPeriodic,
            "cutoff_nonperiodic": openmm.CustomManyParticleForce.CutoffNonPeriodic,
            "no_cutoff": openmm.CustomManyParticleForce.NoCutoff,
        }
        force.setNonbondedMethod(method_map[self.method])
        force.setCutoffDistance(self.cutoff.m_as("nanometer"))

        topology = interchange.topology

        for _ in range(topology.n_atoms):
            force.addParticle([0.0])

        for key, val in self.key_map.items():
            force.setParticleParameters(
                key.atom_indices[0],
                [
                    self.potentials[val]
                    .parameters["c9"]
                    .m_as("kilojoule_per_mole * nanometer**9")
                ],
                0,
            )

        existing_nonbondeds = [
            system.getForce(i)
            for i in range(system.getNumForces())
            if isinstance(system.getForce(i), openmm.NonbondedForce)
        ]

        existing_custom_nonbondeds = [
            system.getForce(i)
            for i in range(system.getNumForces())
            if isinstance(system.getForce(i), openmm.CustomNonbondedForce)
        ]

        if len(existing_nonbondeds) > 0:
            nonbonded: openmm.NonbondedForce = existing_nonbondeds[0]
            for idx in range(nonbonded.getNumExceptions()):
                i, j, _, _, _ = nonbonded.getExceptionParameters(idx)
                force.addExclusion(i, j)

        elif len(existing_custom_nonbondeds) > 0:
            nonbonded: openmm.CustomNonbondedForce = existing_custom_nonbondeds[0]
            for idx in range(nonbonded.getNumExclusions()):
                i, j = nonbonded.getExclusionParticles(idx)
                force.addExclusion(i, j)

        system.addForce(force)

    def modify_parameters(
        self,
        original_parameters: Dict[str, unit.Quantity],
    ) -> Dict[str, float]:
        # It's important that these keys are in the order of self.potential_parameters(),
        # consider adding a check somewhere that this is the case.
        _units = {"c9": unit.kilojoule_per_mole * unit.nanometer**9}

        return {"c9": original_parameters["c9"].m_as(_units["c9"])}

    @classmethod
    def create(  # type: ignore[override]
        cls: Type[T],
        parameter_handler: AxilrodTellerHandler,
        topology: Topology,
    ) -> T:
        handler = cls()

        handler.store_matches(parameter_handler=parameter_handler, topology=topology)
        handler.store_potentials(parameter_handler=parameter_handler)

        return handler


class SMIRNOFFMultipoleCollection(SMIRNOFFCollection):
    """
    Collection for OpenMM's AmoebaMultipoleForce

    At the moment this code grabs the partial charges from the Electrostatics collection.
    Support is only provided for the partial charge and induced dipole portion of AmoebaMultipoleForce, all permanent
    dipoles and quadrupoles are set to zero.

    Exclusions in this Force work differently than other Forces, a list of 1-2, 1-3, 1-4, and 1-5 neighbors are added
    to each particle via the setCovalentMap function. Covalent12, Covalent13, Covalent14, and Covalent15 are lists of
    covalently bonded neighbors separated by 1, 2, 3, and 4 bonds respectively. PolarizationCovalent11 is a list
    all atoms in a "group", all atoms in the "group" do not have permanent multipole-induced dipole interactions
    (induced-induced mutual polarization still occurs between all atoms). The scale factors are as follows:

    Covalent12 0.0
    Covalent13 0.0
    Covalent14 0.4
    Covalent15 0.8

    Note that Covalent15 is not set in this code, setting Covalent15 would result in inconsistent exclusions between
    this force and all other forces and cause an OpenMM error.

    Supported options cutoff, (nonbonded) method, polarization type, ewald error tolerance, thole, target epsilon,
    and max iter are directly passed through to the OpenMM force.
    """

    expression: str = ""

    type: Literal["Multipole"] = "Multipole"

    is_plugin: bool = True

    method: str = "pme"
    polarization_type: str = "extrapolated"
    cutoff: FloatQuantity["nanometer"] = unit.Quantity(0.9, unit.nanometer)  # noqa
    ewald_error_tolerance: FloatQuantity["dimensionless"] = 0.0001  # noqa
    target_epsilon: FloatQuantity["dimensionless"] = 0.00001  # noqa
    max_iter: int = 60
    thole: FloatQuantity["dimensionless"] = 0.39  # noqa

    def store_potentials(self, parameter_handler: MultipoleHandler) -> None:
        self.method = parameter_handler.method.lower()
        self.polarization_type = parameter_handler.polarization_type.lower()
        self.cutoff = parameter_handler.cutoff
        self.ewald_error_tolerance = parameter_handler.ewald_error_tolerance
        self.target_epsilon = parameter_handler.target_epsilon
        self.max_iter = parameter_handler.max_iter
        self.thole = parameter_handler.thole

        for potential_key in self.key_map.values():
            smirks = potential_key.id
            parameter = parameter_handler.parameters[smirks]

            self.potentials[potential_key] = Potential(
                parameters={"polarity": parameter.polarity},
            )

    @classmethod
    def potential_parameters(cls):
        return ("polarity",)

    @classmethod
    def supported_parameters(cls):
        return "smirks", "id", "polarity"

    @classmethod
    def allowed_parameter_handlers(cls):
        return (MultipoleHandler,)

    def modify_openmm_forces(
        self,
        interchange: Interchange,
        system: openmm.System,
        add_constrained_forces: bool,
        constrained_pairs: Set[Tuple[int, ...]],
        particle_map: Dict[Union[int, "VirtualSiteKey"], int],
    ):
        # Sanity checks
        existing_multipole = [
            system.getForce(i)
            for i in range(system.getNumForces())
            if isinstance(system.getForce(i), openmm.AmoebaMultipoleForce)
        ]

        assert (
            len(existing_multipole) < 2
        ), "multiple multipole forces are not yet correctly handled."

        if len(existing_multipole) == 0:
            force: openmm.AmoebaMultipoleForce = openmm.AmoebaMultipoleForce()
            system.addForce(force)
        else:
            force: openmm.AmoebaMultipoleForce = existing_multipole[0]

        existing_nonbonded = [
            system.getForce(i)
            for i in range(system.getNumForces())
            if isinstance(system.getForce(i), openmm.NonbondedForce)
        ]

        # Zero out charges in nonbonded forces to prevent double counting electrostatic interactions
        nonbonded_force: openmm.NonbondedForce
        for nonbonded_force in existing_nonbonded:
            for i in range(nonbonded_force.getNumParticles()):
                params = nonbonded_force.getParticleParameters(i)
                params[0] = 0
                nonbonded_force.setParticleParameters(i, *params)

        existing_custom_bonds = [
            system.getForce(i)
            for i in range(system.getNumForces())
            if isinstance(system.getForce(i), openmm.CustomBondForce)
            and system.getForce(i).getEnergyFunction() == "138.935456*qq/r"
        ]

        # Zero out charges in custom bond forces with a Coulomb's law expression to prevent double counting
        # electrostatic interactions
        custom_bond_force: openmm.CustomBondForce
        for custom_bond_force in existing_custom_bonds:
            for i in range(custom_bond_force.getNumBonds()):
                params = custom_bond_force.getBondParameters(i)
                params[2] = (0.0,)
                custom_bond_force.setBondParameters(i, *params)

        topology: Topology = interchange.topology
        charges = interchange.collections["Electrostatics"].charges

        # Set options
        method_map = {
            "nocutoff": openmm.AmoebaMultipoleForce.NoCutoff,
            "pme": openmm.AmoebaMultipoleForce.PME,
        }
        force.setNonbondedMethod(method_map[self.method])
        polarization_type_map = {
            "mutual": openmm.AmoebaMultipoleForce.Mutual,
            "direct": openmm.AmoebaMultipoleForce.Direct,
            "extrapolated": openmm.AmoebaMultipoleForce.Extrapolated,
        }
        force.setPolarizationType(polarization_type_map[self.polarization_type])
        force.setCutoffDistance(self.cutoff.m_as("nanometer"))
        force.setEwaldErrorTolerance(self.ewald_error_tolerance)
        force.setMutualInducedTargetEpsilon(self.target_epsilon)
        force.setMutualInducedMaxIterations(self.max_iter)
        force.setExtrapolationCoefficients([-0.154, 0.017, 0.658, 0.474])
        force.setForceGroup(1)

        # All forces are required to have a number of particles equal to the number of particles in the system
        for _ in range(topology.n_atoms):
            force.addMultipole(
                0.0,
                (0.0, 0.0, 0.0),
                (0.0, 0.0, 0.0, 0.0, 0.0, 0.0, 0.0, 0.0, 0.0),
                openmm.AmoebaMultipoleForce.NoAxisType,
                -1,
                -1,
                -1,
                self.thole,
                0.0,
                0.0,
            )

        # Copy partial charges from the electrostatics collection
        for key, val in charges.items():
            params = force.getMultipoleParameters(key.atom_indices[0])
            params[0] = val.m_as("elementary_charge")
            force.setMultipoleParameters(key.atom_indices[0], *params)

        # Set the polarity and damping factor
        for key, val in self.key_map.items():
            params = force.getMultipoleParameters(key.atom_indices[0])
            # the amoeba damping factor is polarity ** 1/6
            params[8] = self.potentials[val].parameters["polarity"].m_as(
                "nanometer**3"
            ) ** (1 / 6)
            # this is the actual polarity
            params[9] = self.potentials[val].parameters["polarity"].m_as("nanometer**3")
            force.setMultipoleParameters(key.atom_indices[0], *params)

        # Set exceptions, note that amoeba handles exceptions completely different to every other force, see above
        for unique_mol_index, mol_map in topology.identical_molecule_groups.items():
            unique_mol = topology.molecule(unique_mol_index)
            # bonded2, bonded3, etc is a dict of molecule_atom_index -> list of molecule_atom_indexs 1 (2, 3) bonds away
            # for the unique_mol
            bonded2: dict[int, list[int]] = {}
            bonded3: dict[int, list[int]] = {}
            bonded4: dict[int, list[int]] = {}
            polarization_bonded: dict[int, list[int]] = {}

            atom1: Atom
            atom2: Atom
            for atom1, atom2 in unique_mol.nth_degree_neighbors(1):
                if atom1.molecule_atom_index not in bonded2:
                    bonded2[atom1.molecule_atom_index] = [atom2.molecule_atom_index]
                else:
                    bonded2[atom1.molecule_atom_index].append(atom2.molecule_atom_index)

                if atom2.molecule_atom_index not in bonded2:
                    bonded2[atom2.molecule_atom_index] = [atom1.molecule_atom_index]
                else:
                    bonded2[atom2.molecule_atom_index].append(atom1.molecule_atom_index)

                if atom1.molecule_atom_index not in polarization_bonded:
                    polarization_bonded[atom1.molecule_atom_index] = [
                        atom2.molecule_atom_index
                    ]
                else:
                    if (
                        atom2.molecule_atom_index
                        not in polarization_bonded[atom1.molecule_atom_index]
                    ):
                        polarization_bonded[atom1.molecule_atom_index].append(
                            atom2.molecule_atom_index
                        )

                if atom2.molecule_atom_index not in polarization_bonded:
                    polarization_bonded[atom2.molecule_atom_index] = [
                        atom1.molecule_atom_index
                    ]
                else:
                    if (
                        atom1.molecule_atom_index
                        not in polarization_bonded[atom2.molecule_atom_index]
                    ):
                        polarization_bonded[atom2.molecule_atom_index].append(
                            atom1.molecule_atom_index
                        )

            for atom1, atom2 in unique_mol.nth_degree_neighbors(2):
                if atom1.molecule_atom_index not in bonded3:
                    bonded3[atom1.molecule_atom_index] = [atom2.molecule_atom_index]
                else:
                    bonded3[atom1.molecule_atom_index].append(atom2.molecule_atom_index)

                if atom2.molecule_atom_index not in bonded3:
                    bonded3[atom2.molecule_atom_index] = [atom1.molecule_atom_index]
                else:
                    bonded3[atom2.molecule_atom_index].append(atom1.molecule_atom_index)

                if atom1.molecule_atom_index not in polarization_bonded:
                    polarization_bonded[atom1.molecule_atom_index] = [
                        atom2.molecule_atom_index
                    ]
                else:
                    if (
                        atom2.molecule_atom_index
                        not in polarization_bonded[atom1.molecule_atom_index]
                    ):
                        polarization_bonded[atom1.molecule_atom_index].append(
                            atom2.molecule_atom_index
                        )

                if atom2.molecule_atom_index not in polarization_bonded:
                    polarization_bonded[atom2.molecule_atom_index] = [
                        atom1.molecule_atom_index
                    ]
                else:
                    if (
                        atom1.molecule_atom_index
                        not in polarization_bonded[atom2.molecule_atom_index]
                    ):
                        polarization_bonded[atom2.molecule_atom_index].append(
                            atom1.molecule_atom_index
                        )

            for atom1, atom2 in unique_mol.nth_degree_neighbors(3):
                if atom1.molecule_atom_index not in bonded4:
                    bonded4[atom1.molecule_atom_index] = [atom2.molecule_atom_index]
                else:
                    bonded4[atom1.molecule_atom_index].append(atom2.molecule_atom_index)

                if atom2.molecule_atom_index not in bonded4:
                    bonded4[atom2.molecule_atom_index] = [atom1.molecule_atom_index]
                else:
                    bonded4[atom2.molecule_atom_index].append(atom1.molecule_atom_index)

                if atom1.molecule_atom_index not in polarization_bonded:
                    polarization_bonded[atom1.molecule_atom_index] = [
                        atom2.molecule_atom_index
                    ]
                else:
                    if (
                        atom2.molecule_atom_index
                        not in polarization_bonded[atom1.molecule_atom_index]
                    ):
                        polarization_bonded[atom1.molecule_atom_index].append(
                            atom2.molecule_atom_index
                        )

                if atom2.molecule_atom_index not in polarization_bonded:
                    polarization_bonded[atom2.molecule_atom_index] = [
                        atom1.molecule_atom_index
                    ]
                else:
                    if (
                        atom1.molecule_atom_index
                        not in polarization_bonded[atom2.molecule_atom_index]
                    ):
                        polarization_bonded[atom2.molecule_atom_index].append(
                            atom1.molecule_atom_index
                        )

                if atom1.molecule_atom_index not in polarization_bonded:
                    polarization_bonded[atom1.molecule_atom_index] = [
                        atom2.molecule_atom_index
                    ]
                else:
                    if (
                        atom2.molecule_atom_index
                        not in polarization_bonded[atom1.molecule_atom_index]
                    ):
                        polarization_bonded[atom1.molecule_atom_index].append(
                            atom2.molecule_atom_index
                        )

                if atom2.molecule_atom_index not in polarization_bonded:
                    polarization_bonded[atom2.molecule_atom_index] = [
                        atom1.molecule_atom_index
                    ]
                else:
                    if (
                        atom1.molecule_atom_index
                        not in polarization_bonded[atom2.molecule_atom_index]
                    ):
                        polarization_bonded[atom2.molecule_atom_index].append(
                            atom1.molecule_atom_index
                        )

            for mol_index, atom_map in mol_map:
                base_atom_index = topology.molecule_atom_start_index(
                    topology.molecule(mol_index)
                )

                for unique_atom_index, unique_bonded_list in bonded2.items():
                    atom_index = atom_map[unique_atom_index] + base_atom_index
                    atom_bonded2 = [
                        atom_map[unique_bonded_index] + base_atom_index
                        for unique_bonded_index in unique_bonded_list
                    ]
                    force.setCovalentMap(
                        atom_index, openmm.AmoebaMultipoleForce.Covalent12, atom_bonded2
                    )

                for unique_atom_index, unique_bonded_list in bonded3.items():
                    atom_index = atom_map[unique_atom_index] + base_atom_index
                    atom_bonded3 = [
                        atom_map[unique_bonded_index] + base_atom_index
                        for unique_bonded_index in unique_bonded_list
                    ]
                    force.setCovalentMap(
                        atom_index, openmm.AmoebaMultipoleForce.Covalent13, atom_bonded3
                    )

                for unique_atom_index, unique_bonded_list in bonded4.items():
                    atom_index = atom_map[unique_atom_index] + base_atom_index
                    atom_bonded4 = [
                        atom_map[unique_bonded_index] + base_atom_index
                        for unique_bonded_index in unique_bonded_list
                    ]
                    force.setCovalentMap(
                        atom_index, openmm.AmoebaMultipoleForce.Covalent14, atom_bonded4
                    )

                for (
                    unique_atom_index,
                    unique_bonded_list,
                ) in polarization_bonded.items():
                    atom_index = atom_map[unique_atom_index] + base_atom_index
                    atom_polarization_bonded = [
                        atom_map[unique_bonded_index] + base_atom_index
                        for unique_bonded_index in unique_bonded_list
                    ]
                    force.setCovalentMap(
                        atom_index,
                        openmm.AmoebaMultipoleForce.PolarizationCovalent11,
                        atom_polarization_bonded,
                    )

    def modify_parameters(
        self,
        original_parameters: Dict[str, unit.Quantity],
    ) -> Dict[str, float]:
        # It's important that these keys are in the order of self.potential_parameters(),
        # consider adding a check somewhere that this is the case.
        _units = {"polarity": unit.nanometer**3}

        return {"polarity": original_parameters["polarity"].m_as(_units["polarity"])}

    @classmethod
    def create(  # type: ignore[override]
        cls: Type[T],
        parameter_handler: DampedExp6810Handler,
        topology: Topology,
    ) -> T:
        handler = cls()

        handler.store_matches(parameter_handler=parameter_handler, topology=topology)
        handler.store_potentials(parameter_handler=parameter_handler)

        return handler<|MERGE_RESOLUTION|>--- conflicted
+++ resolved
@@ -1,10 +1,7 @@
 import math
-<<<<<<< HEAD
-from typing import Dict, Iterable, Literal, Set, Tuple, Type, TypeVar, Union
-=======
 from collections.abc import Iterable
 from typing import Literal, Type, TypeVar
->>>>>>> 3df2d30f
+from typing import Dict, Iterable, Literal, Set, Tuple, Type, TypeVar, Union
 
 from openff.interchange import Interchange
 from openff.interchange.components.potentials import Potential
@@ -19,12 +16,9 @@
 from openff.toolkit import Topology
 from openff.toolkit.topology import Atom
 from openff.toolkit.typing.engines.smirnoff.parameters import ParameterHandler
-<<<<<<< HEAD
 from openff.units import unit
 from openmm import CustomManyParticleForce, openmm
-=======
 from openff.units import Quantity, unit
->>>>>>> 3df2d30f
 
 from smirnoff_plugins.handlers.nonbonded import (
     AxilrodTellerHandler,
